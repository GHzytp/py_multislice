import numpy as np
import matplotlib.pyplot as plt
import re
import scipy.integrate as integrate
import torch
import tqdm
from .Probe import wavev
from .crystal import interaction_constant
from .utils.numpy_utils import fourier_shift

<<<<<<< HEAD
=======
def get_q_numbers_for_transition(l,order = 2):
    """For ionization from bound quantum number l, calculate all excited
    state quantum numbers ml, lprime, and mlprime needed to calculate all
    atomic transitions."""
    #Get projection quantum numbers
    mls = np.arange(-l,l+1)
    qnumbers = []
    minlprime = max(l-order,0)
    for lprime in np.arange(minlprime,l+order+1):
        for mlprime in np.arange(-lprime,lprime+1):
            for ml in mls:
                qnumbers.append([lprime,mlprime,ml])
    return qnumbers

def get_transitions(orbital,excited_configuration,epsilon,eV,gridshape,gridsize,order = 2,contr=0.99):
    """"For ionization from bound quantum number l, get all possible transitions
    up to contr (a fraction) of the contribution to the total ionization cross-section.
    The orbital configuration (excited_configuration), energy (epsilon) of the 
    excited state, beam energy (eV) in electron-volts, gridshape in pixels must also be passed to this function"""
>>>>>>> f047d2cb

    qnumberset = get_q_numbers_for_transition(orbital.l,order)

    transition_potentials = []

    for qnumbers in qnumberset:
        lprime,mlprime,ml = qnumbers
        
        excited_state =  orbital(orbital.Z,excited_configuration,0,lprime,epsilon)

        Hn0  = transition_potential(orbital,excited_state,gridshape,gridsize,ml,mlprime,eV)

        transition_potentials.append()

<<<<<<< HEAD
    # Calculate min and max of array or take user provided values
    if min is None:
        min_ = (np.abs(z) ** gamma).min()
    else:
        min_ = min
    if max is None:
        max_ = (np.abs(z) ** gamma).max()
    else:
        max_ = np.abs(max)
    if ccc is None:
        range = max_ - min_
        if range < 1e-10:
            C = np.ones(z.shape)[idx] * 0.49
        else:
            C = ((np.abs(z[idx]) - min_) / range) ** gamma * 0.5

    else:
        C = ccc
    # C = np.ones_like(B)*0.5

    c[idx] = [hls_to_rgb(a, cc, b) for a, b, cc in zip(A, B, C)]
    return c
=======
>>>>>>> f047d2cb


class orbital:
    def __init__(self, Z: int, config: str, n: int, ell: int, epsilon=1):
        """Initialize the orbital class and return an orbital
           object.
           Parameters:
           Z:       Atomic number
           config:  String describing configuration of atom ie:
                    carbon (C): config = '1s2 2s2 2p2'
           n:       Principal quantum number of orbital, for
                    continuum wavefunctions n=0
           ell:       Orbital angular momentum quantum number of
                    orbital
           epsilon: Optional, energy of continuum wavefunction"""

        # Load arguments into orbital object
        self.Z = Z
        self.config = config
        self.n = n
        self.ell = ell
        if self.n == 0:
            assert epsilon > 0, "Energy of continuum electron must be > 0"
            self.epsilon = epsilon

        # Use pfac (Python flexible atomic code) interface to
        # communicate with underlying fac code
        import pfac.fac

        # Get atom
        pfac.fac.SetAtom(pfac.fac.ATOMICSYMBOL[Z])
        if n == 0:
            configstring = pfac.fac.ATOMICSYMBOL[Z] + "ex"
        else:
            configstring = pfac.fac.ATOMICSYMBOL[Z] + "bound"
        # Set up configuration
        pfac.fac.Config(configstring, config)
        # Optimize atomic energy levels
        pfac.fac.ConfigEnergy(0)
        # Optimize radial wave functions
        pfac.fac.OptimizeRadial(configstring)
        # Optimize energy levels
        pfac.fac.ConfigEnergy(1)

        # Orbital title
        if n > 0:
            # Bound wave function case
            angmom = ["s", "p", "d", "f"][ell]
            # Title in the format "Ag 1s", "O 2s" etc..
            self.title = "{0} {1}{2}".format(pfac.fac.ATOMICSYMBOL[Z], n, angmom)
        else:
            # Continuum wave function case
            # Title in the format "Ag e = 10 eV l'=2" etc..
            self.title = "{0} \\varepsilon = {1} l' = {2}".format(
                pfac.fac.ATOMICSYMBOL[Z], epsilon, ell
            )

        # Calculate relativstic quantum number from
        # non-relativistic input
        kappa = -1 - ell

        # Output desired wave function from table
        pfac.fac.WaveFuncTable("orbital.txt", n, kappa, epsilon)

        # Clear table
        # ClearOrbitalTable ()
        pfac.fac.Reinit(config=1)

        with open("orbital.txt", "r") as content_file:
            content = content_file.read()

        self.ilast = int(re.search("ilast\\s+=\\s+([0-9]+)", content).group(1))
        self.energy = float(re.search("energy\\s+=\\s+([^\\n]+)\\n", content).group(1))
        # Load information into table
        table = np.loadtxt("orbital.txt", skiprows=15)

        # Load radial grid (in atomic units)
        self.r = table[:, 1]

        # Load large component of wave function
        self.wfn_table = table[: self.ilast, 4]

        from scipy.interpolate import interp1d

        if self.n == 0:
            # If continuum wave function load phase-amplitude solution
            self.__amplitude = interp1d(
                table[self.ilast - 1 :, 1], table[self.ilast - 1 :, 2], fill_value=0
            )
            self.__phase = interp1d(
                table[self.ilast - 1 :, 1], table[self.ilast - 1 :, 3], fill_value=0
            )

            # If continuum wave function also change normalization units from
            # 1/sqrt(k) in atomic units to units of 1/sqrt(Angstrom eV)
            # Hartree atomic energy unit in eV
            # Eh = 27.211386245988
            # Fine structure constant
            # alpha = 7.2973525693e-3
            # Convert energy to Hartree units
            # eH = epsilon / Eh
            # wavenumber in atomic units
            # ke = np.sqrt(2 * eH * (1 + alpha ** 2 * eH / 2))
            # Normalization
            # norm = 1 / np.sqrt(ke)

        # For bound wave functions we simply interpolate the
        # tabulated values of a0 the wavefunction
        # *2
        self.__wfn = interp1d(
            table[: self.ilast, 1], table[: self.ilast, 4], kind="cubic", fill_value=0
        )

    def __call__(self, r):
        """Evaluate radial wavefunction on grid r from tabulated values"""

        is_arr = isinstance(r, np.ndarray)

        if is_arr:
            r_ = r
        else:
            r_ = np.asarray([r])

        # Initialize output array
        wvfn = np.zeros(r_.shape, dtype=np.float)

        # Region I and II refer to the two solution regions used in the
        # Flexible Atomic Code for continuum wave functions. Region I
        # (close to the nucleus) is where the radial Dirac equation is
        # solved with a numerical integration using the Numerov algorithm.
        # In Region II, a phase-amplitude solution is used.

        # For bound wave functions, or for r in region I for
        # a continuum wave function we simply interpolate the
        # tabulated values of the wavefunction
        mask = np.logical_and(self.r[0] <= r_, r_ < self.r[self.ilast - 1])
        wvfn[mask] = self.__wfn(r_[mask])

        # For bound atomic wave functions our work here is done...
        if self.n > 0:
            return wvfn

        # For a continuum wave function inbetween region I and II
        # interpolate between the regions
        mask = np.logical_and(
            r_ >= self.r[self.ilast - 1], r_ <= self.r[self.ilast + 1]
        )
        if np.any(mask):
            r1 = self.r[self.ilast - 1]
            r2 = self.r[self.ilast + 1]
            # Phase amplitude
            PA = self.__amplitude(r2) * np.sin(self.__phase(r2))
            # Tabulated
            TB = self.__wfn(r1)
            wvfn[mask] = (PA - TB) / (r2 - r1) * (r_[mask] - r1) + TB

        # For a continuum wave function and r in region II
        # interpolate amplitude and phase
        # wvfn[:] = 0.0
        mask = r_ > self.r[self.ilast + 1]
        wvfn[mask] = self.__amplitude(r_[mask]) * np.sin(self.__phase(r_[mask]))
        if is_arr:
            return wvfn
        else:
            return wvfn[0]

    def plot(self, grid=np.linspace(0.0, 2.0, num=50), show=True, ylim=None):
        """Plot wavefunction at positions given by grid r"""

        fig, ax = plt.subplots(figsize=(4, 4))
        wavefunction = self(grid)
        ax.plot(grid, wavefunction)
        ax.set_title(self.title)
        if ylim is None:
            ylim_ = [1.2 * np.amin(wavefunction), 1.2 * np.amax(wavefunction)]
        else:
            ylim_ = ylim
        ax.set_ylim(ylim_)
        ax.set_xlim([np.amin(grid), np.amax(grid)])
        ax.set_xlabel("r (a.u.)")
        ax.set_ylabel("$P_{nl}(r)$")
        if show:
            plt.show(block=True)
        return fig


def transition_potential(
    orb1,
    orb2,
    gridshape,
    gridsize,
    ml,
    mlprime,
    eV,
    bandwidth_limiting=2.0 / 3,
    qspace=False,
):
    """Evaluate an inelastic transition potential for excitation of an
       electron from orbital 1 to orbital 2 on grid with shape gridshape
       and real space dimensions in Angstrom given by gridsize"""

    # Bohr radius in Angstrom
    a0 = 5.29177210903e-1

    # Calculate energy loss
    deltaE = orb1.energy - orb2.energy
    # Calculate wave number in inverse Angstrom of incident and scattered
    # electrons
    k0 = wavev(eV)
    kn = wavev(eV + deltaE)

    # Minimum momentum transfer at this energy loss
    qz = k0 - kn

    # Get grid dimensions in reciprocal space in units of inverse Bohr radii
    # (to match atomic wave function output from the Flexible Atomic Code)
    qspace = [gridshape[i] / gridsize[i] for i in range(2)]
    deltaq = [1 / gridsize[i] for i in range(2)]
    qgrid = [
        np.fft.fftfreq(gridshape[1]) * qspace[0],
        np.fft.fftfreq(gridshape[0]) * qspace[1],
    ]

    # Transverse momentum transfer
    qt = np.sqrt(qgrid[0][:, np.newaxis] ** 2 + qgrid[1][np.newaxis, :] ** 2)
    # Amplitude of momentum transfer at each gridpoint
    qabs = np.sqrt(qt ** 2 + qz ** 2)
    # Polar angle of momentum transfer
    qtheta = np.pi - np.arctan(qt / qz)

    # Azimuth angle of momentum transfer
    qphi = np.arctan2(qgrid[1][np.newaxis, :], qgrid[0][:, np.newaxis])

    # Maximum coordinate at which transition potential will be evaluated
    if bandwidth_limiting is not None:
        qmax = np.amax(qabs) * bandwidth_limiting
    else:
        qmax = np.amax(qabs)

    # Initialize output array
    Hn0 = np.zeros(gridshape, dtype=np.complex)

    # Get spherical Bessel functions, spherical harmonics and Wigner 3j symbols
    from scipy.special import spherical_jn, sph_harm
    from sympy.physics.wigner import wigner_3j

    # Get interpolation function from scipy
    from scipy.interpolate import interp1d

    # Get angular momentum quantum numbers for both states
    ell = int(orb1.ell)
    lprime = int(orb2.ell)

    # Check that ml and mlprime, the projection quantum numbers for the bound
<<<<<<< HEAD
    # and free states, are sensible
    if np.abs(ml) > ell:
=======
    # and free states, are sensible (obey selection rules,
    #  see http://mathworld.wolfram.com/Wigner3j-Symbol.html)
    if np.abs(ml) > l:
>>>>>>> f047d2cb
        return Hn0
    if np.abs(mlprime) > lprime:
        return Hn0

    def ovlap(q, lprimeprime):
        """Overlap integral of orbital wave functions weighted
           by spherical bessel function"""

        # Function currently written assuming at least one of the
        # orbitals is bound
        # Find maximum radial coordinate
        rmax = 0
        if orb1.n > 0:
            rmax = orb1.r[orb1.ilast - 1]
        if orb2.n > 0:
            rmax = max(rmax, orb2.r[orb2.ilast - 1])

        # The following ensures that q can be passed as a single value or
        # as an array
        is_arr = isinstance(q, np.ndarray)
        if is_arr:
            q_ = q
        else:
            q_ = np.asarray([q])

        # Initialize output array
        jq = np.zeros_like(q_)

        for iQ, Q in enumerate(np.ravel(q_)):
            # Redefine kernel for this value of q, factor of a0 converts q from
            # units of inverse Angstrom to inverse Bohr radii,
            grid = 2 * np.pi * Q * a0 * x
            overlap_kernel = lambda x: orb1(x) * spherical_jn(lprimeprime, grid)* orb2(x)
            jq[iQ] = integrate.quad(overlap_kernel, 0, rmax)[0]

        return jq

    # Mesh to calculate overlap integrals on and then interpolate
    # from
    qmesh = np.arange(0, qmax * 1.05, min(deltaq))

    # Only evaluate transition potential within the multislice
    # bandwidth limit
    qmask = qabs <= qmax

    # The triangle inequality for the Wigner 3j symbols mean that result is
    # only non-zero for certain values of lprimeprime:
    # |l-lprime|<=lprimeprime<=|l+lprime|
    lprimeprimes = np.arange(
        np.abs(ell - lprime), np.abs(ell + lprime) + 1, dtype=np.int
    )
    if lprimeprimes.shape[0] < 1:
        return None

    for lprimeprime in lprimeprimes:
        jq = None
        # Set of projection quantum numbers
        mlprimeprimes = np.arange(-lprimeprime, lprimeprime + 1, dtype=np.int)

        # Non mlprimeprime dependent part of prefactor from Eq (13) from
        # Dwyer Ultramicroscopy 104 (2005) 141-151
        prefactor1 = (
            np.sqrt(4 * np.pi)
            * ((-1j) ** lprimeprime)
            * np.sqrt((2 * lprime + 1) * (2 * lprimeprime + 1) * (2 * ell + 1))
        )
        for mlprimeprime in mlprimeprimes:
            # Check second selection rule (http://mathworld.wolfram.com/Wigner3j-Symbol.html)
            if ml - mlprime - mlprimeprime != 0:
                continue
            # Evaluate Eq (14) from Dwyer Ultramicroscopy 104 (2005) 141-151
            prefactor2 = (
                (-1.0) ** (mlprime + mlprimeprime)
                * np.float(wigner_3j(lprime, lprimeprime, ell, 0, 0, 0))
                * np.float(
                    wigner_3j(lprime, lprimeprime, ell, -mlprime, -mlprimeprime, ml)
                )
            )

            if np.abs(prefactor2) > 1e-12:
                # Set up interpolation of overlap integral function in Eq (13)
                # from Dwyer Ultramicroscopy 104 (2005) 141-151
                # Checking if None ensures that jq is only evaluated if actually
                # needed for each lprimeprime
                if jq is None:
                    jq = interp1d(qmesh, ovlap(qmesh, lprimeprime))(qabs[qmask])

                Ylm = sph_harm(mlprimeprime, lprimeprime, qphi[qmask], qtheta[qmask])

                # Evaluate Eq (13) from Dwyer Ultramicroscopy 104 (2005) 141-151
                Hn0[qmask] += prefactor1 * prefactor2 * jq * Ylm
    # Vaccuum permitivity in Coulomb/VA
    eps0 = 8.8541878128e-22
    # Electron charge in Coulomb
    qe = 1.60217662e-19

    # Relativistic electron mass correction
    # gamma = relativistic_mass_correction(eV)

    sigma = interaction_constant(eV + deltaE, units="rad/VA")

    # Need to multiply by area of k-space pixel (1/gridsize) and multiply by
    # pixels to get correct units from inverse Fourier transform
    Hn0 *= np.prod(gridshape) ** 1.5 / np.prod(gridsize)

    # Apply constants
    Hn0 = qe / 4 / np.pi ** 2 / eps0 * sigma * Hn0 / qabs ** 2 * np.sqrt(2)

    # Return result of Eq. (10) from Dwyer Ultramicroscopy 104 (2005) 141-151
    # in real space
    if not qspace:
        Hn0 = np.fft.ifft2(Hn0)

    return Hn0
    # return 2*np.pi**1.5/a0**3*np.fft.ifft2(Hn0/qabs**2,norm='ortho')
    # return 2*np.pi**1.5/a0**2*const*np.fft.ifft2(Hn0/qabs**2,norm='ortho')


def transition_potential_multislice(
    probes,
    nslices,
    subslices,
    propagators,
    transmission_functions,
    ionization_potentials,
    ionization_sites,
    tiling=[1, 1],
    device_type=None,
    seed=None,
    return_numpy=True,
    qspace_in=False,
    posn=None,
    image_CTF=None,
    threshhold=1e-4,
    showProgress=True,
):
    from .py_multislice import multislice
    from .utils.torch_utils import (
        amplitude,
        complex_mul,
        modulus_square,
        ensure_torch_array,
        fourier_shift_torch,
    )

    # Number of subslices
    nsubslices = len(subslices)

    # Get grid shape
    gridshape = np.asarray(transmission_functions.size()[-3:-1])

    # Total number of slices in multislice
    niterations = nslices * nsubslices

    if device_type is None:
        device = transmission_functions.device

    # Ensure pytorch arrays
    transmission_functions = ensure_torch_array(transmission_functions, device=device)
    dtype = transmission_functions.dtype
    ionization_potentials = ensure_torch_array(
        ionization_potentials, dtype=dtype, device=device
    )

    if image_CTF is not None:
        image_CTF = ensure_torch_array(image_CTF, dtype=dtype, device=device)
    propagators = ensure_torch_array(propagators, dtype=dtype, device=device)
    probes = ensure_torch_array(probes, dtype=dtype, device=device)

    if threshhold is not None:
        trigger = np.zeros((ionization_potentials.size(0),))
        for i, ionization_potential in enumerate(ionization_potentials):
            trigger[i] = (
                threshhold * modulus_square(ionization_potential) / np.prod(gridshape)
            )

    # Ionization potentials must be in reciprocal space
    ionization_potentials = torch.fft(ionization_potentials, signal_ndim=2)

    # Diffraction pattern
    if image_CTF is None:
        output = torch.zeros(*probes.size()[:-1], device=device, dtype=dtype)
    else:
        output = torch.zeros(*image_CTF.size()[:-1], device=device, dtype=dtype)

    # If Fourier space probes are passed, inverse Fourier transform them
    if qspace_in:
        probes = torch.ifft(probes, signal_ndim=2)

    # Loop over slices of specimens
    for i in tqdm.tqdm(range(niterations), desc="Slice", disable=not showProgress):

        subslice = i % nsubslices

        # Find inelastic transitions within this slice
        zmin = 0 if subslice == 0 else subslices[subslice - 1]
        atoms_in_slice = np.nonzero(
            (ionization_sites[:, 2] % 1.0 >= zmin)
            & (ionization_sites[:, 2] % 1.0 < subslices[subslice])
        )

        # Loop over inelastic transitions within the slice
        for atom in tqdm.tqdm(
            atoms_in_slice[0], desc="Transitions in slice", disable=not showProgress
        ):

            for j, ionization_potential in enumerate(ionization_potentials):

                # Calculate inelastically scattered wave for ionization transition
                # potential shifted to position of slice
                posn = (
                    torch.from_numpy(ionization_sites[atom, :2] * gridshape)
                    .type(dtype)
                    .to(device)
                )
                psi_n = complex_mul(
                    fourier_shift_torch(ionization_potential, posn, qspace_in=True),
                    probes,
                )

                # Only propagate this wave to the exit surface if it is deemed
                # to contribute significantly (above a user-determined threshhold)
                # to the image. Pass threshhold = None to disable this feature
                if threshhold is not None:
                    if modulus_square(psi_n) < trigger[j]:
                        continue

                # Propagate to exit surface
                psi_n = multislice(
                    psi_n,
                    np.arange(i, niterations),
                    propagators,
                    transmission_functions,
                    tiling=tiling,
                    qspace_out=True,
                    subslicing=True,
                    return_numpy=False,
                )

                # Perform imaging if requested, otherwise just accumulate diffraction
                # pattern
                if image_CTF is None:
                    output += amplitude(psi_n)
                else:
                    output += amplitude(
                        torch.ifft(complex_mul(psi_n, image_CTF), signal_ndim=2)
                    )

        # Propagate probe one slice
        probes = multislice(
            probes,
            [i + 1],
            propagators,
            transmission_functions,
            return_numpy=False,
            output_to_bandwidth_limit=False,
        )

    if return_numpy:
        return output.cpu().numpy()
    return output


def make_transition_potentials(
    gridshape,
    rsize,
    eV,
    Z,
    epsilon,
    boundQuantumNumbers,
    boundConfiguration,
    freeQuantumNumbers,
    freeConfiguration,
    qspace=False,
):

    boundOrbital = orbital(Z, boundConfiguration, *boundQuantumNumbers[:2])

    nstates = len(freeQuantumNumbers)
    Hn0 = np.zeros((nstates, *gridshape), dtype=np.complex)

    for istate, Qnumbers in enumerate(freeQuantumNumbers):
        freeOrbital = orbital(Z, freeConfiguration, 0, Qnumbers[0], epsilon=epsilon)

        # Calculate transition on same grid as multislice
        Hn0[istate] = transition_potential(
            boundOrbital,
            freeOrbital,
            gridshape,
            rsize,
            boundQuantumNumbers[2],
            Qnumbers[1],
            eV,
            bandwidth_limiting=None,
            qspace=qspace,
        )

    return Hn0


def tile_out_ionization_image(image, tiling):
    """For an ionization based image """
    tiled_image = np.zeros_like(image)
    for y in range(tiling[0]):
        for x in range(tiling[1]):
            tiled_image += fourier_shift(
                image, [y / tiling[0], x / tiling[1]], pixel_units=False
            )
    return tiled_image


if __name__ == "__main__":
    pass<|MERGE_RESOLUTION|>--- conflicted
+++ resolved
@@ -8,67 +8,52 @@
 from .crystal import interaction_constant
 from .utils.numpy_utils import fourier_shift
 
-<<<<<<< HEAD
-=======
-def get_q_numbers_for_transition(l,order = 2):
+
+def get_q_numbers_for_transition(l, order=2):
     """For ionization from bound quantum number l, calculate all excited
     state quantum numbers ml, lprime, and mlprime needed to calculate all
     atomic transitions."""
-    #Get projection quantum numbers
-    mls = np.arange(-l,l+1)
+    # Get projection quantum numbers
+    mls = np.arange(-l, l + 1)
     qnumbers = []
-    minlprime = max(l-order,0)
-    for lprime in np.arange(minlprime,l+order+1):
-        for mlprime in np.arange(-lprime,lprime+1):
+    minlprime = max(l - order, 0)
+    for lprime in np.arange(minlprime, l + order + 1):
+        for mlprime in np.arange(-lprime, lprime + 1):
             for ml in mls:
-                qnumbers.append([lprime,mlprime,ml])
+                qnumbers.append([lprime, mlprime, ml])
     return qnumbers
 
-def get_transitions(orbital,excited_configuration,epsilon,eV,gridshape,gridsize,order = 2,contr=0.99):
+
+def get_transitions(
+    orbital,
+    excited_configuration,
+    epsilon,
+    eV,
+    gridshape,
+    gridsize,
+    order=2,
+    contr=0.99,
+):
     """"For ionization from bound quantum number l, get all possible transitions
-    up to contr (a fraction) of the contribution to the total ionization cross-section.
-    The orbital configuration (excited_configuration), energy (epsilon) of the 
-    excited state, beam energy (eV) in electron-volts, gridshape in pixels must also be passed to this function"""
->>>>>>> f047d2cb
-
-    qnumberset = get_q_numbers_for_transition(orbital.l,order)
+    up to contr (a fraction) of the contribution to the total ionization
+    cross-section. The orbital configuration (excited_configuration), energy
+    (epsilon) of theexcited state, beam energy (eV) in electron-volts,
+    gridshape in pixels must also be passed to this function"""
+
+    qnumberset = get_q_numbers_for_transition(orbital.l, order)
 
     transition_potentials = []
 
     for qnumbers in qnumberset:
-        lprime,mlprime,ml = qnumbers
-        
-        excited_state =  orbital(orbital.Z,excited_configuration,0,lprime,epsilon)
-
-        Hn0  = transition_potential(orbital,excited_state,gridshape,gridsize,ml,mlprime,eV)
+        lprime, mlprime, ml = qnumbers
+
+        excited_state = orbital(orbital.Z, excited_configuration, 0, lprime, epsilon)
+
+        Hn0 = transition_potential(  # noqa
+            orbital, excited_state, gridshape, gridsize, ml, mlprime, eV
+        )
 
         transition_potentials.append()
-
-<<<<<<< HEAD
-    # Calculate min and max of array or take user provided values
-    if min is None:
-        min_ = (np.abs(z) ** gamma).min()
-    else:
-        min_ = min
-    if max is None:
-        max_ = (np.abs(z) ** gamma).max()
-    else:
-        max_ = np.abs(max)
-    if ccc is None:
-        range = max_ - min_
-        if range < 1e-10:
-            C = np.ones(z.shape)[idx] * 0.49
-        else:
-            C = ((np.abs(z[idx]) - min_) / range) ** gamma * 0.5
-
-    else:
-        C = ccc
-    # C = np.ones_like(B)*0.5
-
-    c[idx] = [hls_to_rgb(a, cc, b) for a, b, cc in zip(A, B, C)]
-    return c
-=======
->>>>>>> f047d2cb
 
 
 class orbital:
@@ -323,14 +308,9 @@
     lprime = int(orb2.ell)
 
     # Check that ml and mlprime, the projection quantum numbers for the bound
-<<<<<<< HEAD
     # and free states, are sensible
+    #  see http://mathworld.wolfram.com/Wigner3j-Symbol.html)
     if np.abs(ml) > ell:
-=======
-    # and free states, are sensible (obey selection rules,
-    #  see http://mathworld.wolfram.com/Wigner3j-Symbol.html)
-    if np.abs(ml) > l:
->>>>>>> f047d2cb
         return Hn0
     if np.abs(mlprime) > lprime:
         return Hn0
@@ -362,8 +342,10 @@
         for iQ, Q in enumerate(np.ravel(q_)):
             # Redefine kernel for this value of q, factor of a0 converts q from
             # units of inverse Angstrom to inverse Bohr radii,
-            grid = 2 * np.pi * Q * a0 * x
-            overlap_kernel = lambda x: orb1(x) * spherical_jn(lprimeprime, grid)* orb2(x)
+            grid = 2 * np.pi * Q * a0
+            overlap_kernel = (
+                lambda x: orb1(x) * spherical_jn(lprimeprime, grid * x) * orb2(x)
+            )
             jq[iQ] = integrate.quad(overlap_kernel, 0, rmax)[0]
 
         return jq
@@ -398,7 +380,8 @@
             * np.sqrt((2 * lprime + 1) * (2 * lprimeprime + 1) * (2 * ell + 1))
         )
         for mlprimeprime in mlprimeprimes:
-            # Check second selection rule (http://mathworld.wolfram.com/Wigner3j-Symbol.html)
+            # Check second selection rule
+            # (http://mathworld.wolfram.com/Wigner3j-Symbol.html)
             if ml - mlprime - mlprimeprime != 0:
                 continue
             # Evaluate Eq (14) from Dwyer Ultramicroscopy 104 (2005) 141-151
